--- conflicted
+++ resolved
@@ -88,11 +88,7 @@
 #   For a library or package, you might want to ignore these files since the code is
 #   intended to run in multiple environments; otherwise, check them in:
 # .python-version
-<<<<<<< HEAD
-.venv
-=======
 .venv/
->>>>>>> 3b3036d7
 
 # pipenv
 #   According to pypa/pipenv#598, it is recommended to include Pipfile.lock in version control.
